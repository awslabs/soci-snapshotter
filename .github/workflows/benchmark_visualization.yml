name: Visualize Benchmark

on:
  push:
    branches: [ main ]
    paths:
      - '**'
      - '!docs/**' # ignore docs changes
      - '!**.md' # ignore markdown changes

permissions:
  contents: write
  deployments: write
      
jobs:
  benchmark:
    runs-on: ubuntu-20.04
    steps:
      - name: Run Benchmarks on PR Merge
        uses: actions/checkout@v3
        with:
          fetch-depth: 0
          submodules: true
      - uses: actions/setup-go@v4
        with:
          go-version: '1.18.10'
      - run: make
      - name: Run benchmark
        run: echo "Benchmarking..."
      - run: make benchmarks-perf-test 
      - name: Update latest benchmark result
        uses: actions/upload-artifact@v3
        with:
          name: benchmark-result-artifact
          path: ${{github.workspace}}/benchmark/performanceTest/output/results.json
      
  download-and-push-benchmark-result-gh-pages:
    runs-on: ubuntu-20.04
    needs: benchmark
    steps:
      - name: Checkout main branch
        uses: actions/checkout@v3
      - name: Download latest benchmark result
        uses: actions/download-artifact@v3
        with:
          name: benchmark-result-artifact
          path: ${{github.workspace}}
      - name: Display structure of downloaded files
        run: ls -R
      - name: Make new Directory
        run: mkdir ${{github.workspace}}/current
      - name: Change permission of visualization_data_converter.sh
        run: chmod +x ${{github.workspace}}/scripts/visualization_data_converter.sh
      - name: Convert benchmark result to visualization data
        run: ${{github.workspace}}/scripts/visualization_data_converter.sh ${{github.workspace}}/results.json ${{github.workspace}}/current  
      - name: Set matrix
        id: set-matrix
         # Create a JSON array with the file paths and store it in the 'files' output
        run: echo "::set-output name=files::$(find ${{github.workspace}}/current -type f -name '*.json' -printf '%p\n' | jq -R . | jq -cs .)"
      - name: Upload files to matrix
        uses: actions/upload-artifact@v3
        with:
          name: benchmark-gh-pages-artifact
          path: ${{github.workspace}}/current
    outputs:
      matrix: ${{ steps.set-matrix.outputs.files }}

  push-benchmark-result-gh-pages:
    name: Push benchmark result to Github-pages
    runs-on: ubuntu-20.04
    needs: download-and-push-benchmark-result-gh-pages
    strategy:
      matrix:
        file: ${{ fromJson(needs.download-and-push-benchmark-result-gh-pages.outputs.matrix) }}
    steps:
      - name: Checkout main branch
        uses: actions/checkout@v3

      - name: Create current folder
        run: mkdir ${{github.workspace}}/current

      - name: Download latest benchmark result
        uses: actions/download-artifact@v3
        with:
          name: benchmark-gh-pages-artifact
          path: ${{github.workspace}}/current

      - name: Display structure of downloaded files
        run: cd ${{github.workspace}}/current && ls -R -l
<<<<<<< HEAD

      - name: Display file content
        run: cat ${{github.workspace}}/current/${{ matrix.file }}
          
=======
>>>>>>> 7bb060d0
      - name: Run benchmark action
        uses: benchmark-action/github-action-benchmark@v1
        with:
          name: Soci Benchmark
          tool: 'customSmallerIsBetter'
          benchmark-data-dir-path: "dev/benchmarks/perfTest/${{ matrix.file }}"
          output-file-path: ${{github.workspace}}/current/${{ matrix.file }}
          github-token: ${{ secrets.GITHUB_TOKEN }}
          auto-push: true
          # Show alert with commit comment on detecting possible performance regression<|MERGE_RESOLUTION|>--- conflicted
+++ resolved
@@ -87,13 +87,11 @@
 
       - name: Display structure of downloaded files
         run: cd ${{github.workspace}}/current && ls -R -l
-<<<<<<< HEAD
 
       - name: Display file content
         run: cat ${{github.workspace}}/current/${{ matrix.file }}
           
-=======
->>>>>>> 7bb060d0
+
       - name: Run benchmark action
         uses: benchmark-action/github-action-benchmark@v1
         with:

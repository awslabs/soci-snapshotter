--- conflicted
+++ resolved
@@ -33,35 +33,17 @@
     runs-on: ubuntu-latest
     steps:
       - uses: actions/checkout@v3
-<<<<<<< HEAD
-=======
-      - name: Generate JSON files
-        run: sudo scripts/pre-process-results.sh
 
-  fetch_previous_json_files:
-    runs-on: ubuntu-latest
-    steps:
-      - uses: actions/checkout@v3
->>>>>>> 3faa93bf
       - name: Download previous artifact
         id: fetch_benchmark_files
         uses: actions/download-artifact@v3
         with:
-<<<<<<< HEAD
           name: benchmark-result
           path: benchmark-result
         continue-on-error: true
       - name: Display structure of downloaded files
         run: ls -R
         # working-directory: benchmark-result
-=======
-          name: previous_benchmark-result
-          path: previous_benchmark-result
-        continue-on-error: true
-      - name: Display structure of downloaded files
-        run: ls -R
-        working-directory: previous_benchmark-result
->>>>>>> 3faa93bf
       # - name: Archive JSON files
       #   uses: actions/upload-artifact@v2
       #   with:
